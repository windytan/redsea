--- conflicted
+++ resolved
@@ -75,16 +75,9 @@
 
 ### Decoding MPX from a file or via sound card
 
-<<<<<<< HEAD
-    $ sox multiplex.wav -t .s16 -r 171k -c 1 - | redsea
-
-The signal should be FM demodulated and have enough bandwidth to accommodate the
-57 kHz RDS subcarrier.
-=======
 If you have `sox` installed, it's easy to decode audio files containing a
 demodulated FM carrier. Note that the file must have around 128k samples per
 second or more.
->>>>>>> 522ec64d
 
     $ sox multiplex.wav -t .s16 -r 171k -c 1 - | ./src/redsea
 
